<snippet>
	<content><![CDATA[#[test]
<<<<<<< HEAD
fn ${1:name}() {
	${2}
=======
fn ${1:name}(){
	${2: // Add code here}
>>>>>>> 4c9cc1f6
}]]></content>
	<tabTrigger>test</tabTrigger>
	<scope>source.rust</scope>
</snippet><|MERGE_RESOLUTION|>--- conflicted
+++ resolved
@@ -1,12 +1,7 @@
 <snippet>
 	<content><![CDATA[#[test]
-<<<<<<< HEAD
 fn ${1:name}() {
-	${2}
-=======
-fn ${1:name}(){
 	${2: // Add code here}
->>>>>>> 4c9cc1f6
 }]]></content>
 	<tabTrigger>test</tabTrigger>
 	<scope>source.rust</scope>
